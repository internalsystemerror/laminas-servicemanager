--- conflicted
+++ resolved
@@ -10,13 +10,6 @@
 namespace ZendTest\ServiceManager;
 
 use Interop\Container\ContainerInterface;
-<<<<<<< HEAD
-use ReflectionClass;
-use ReflectionObject;
-use Zend\ServiceManager\Config;
-use Zend\ServiceManager\Exception\InvalidArgumentException;
-use Zend\ServiceManager\Exception\RuntimeException;
-=======
 use PHPUnit_Framework_TestCase as TestCase;
 use stdClass;
 use Zend\ServiceManager\ConfigInterface;
@@ -25,7 +18,6 @@
 use Zend\ServiceManager\Exception\ServiceNotFoundException;
 use Zend\ServiceManager\Factory\FactoryInterface;
 use Zend\ServiceManager\Factory\InvokableFactory;
->>>>>>> 9f552aa5
 use Zend\ServiceManager\ServiceManager;
 use ZendTest\ServiceManager\TestAsset\InvokableObject;
 use ZendTest\ServiceManager\TestAsset\SimplePluginManager;
@@ -357,52 +349,4 @@
             stdClass::class => new stdClass(),
         ]]);
     }
-
-    /**
-     * @group migration
-     */
-    public function testConstructorAllowsPassingContainerAsFirstArgument()
-    {
-        $container = $this->prophesize(ContainerInterface::class);
-        $pluginManager = new FooPluginManager($container->reveal());
-        $this->assertSame($container->reveal(), $pluginManager->getServiceLocator());
-    }
-
-    /**
-     * @group migration
-     */
-    public function testConstructorAllowsPassingContainerAndConfigurationArrayAsArguments()
-    {
-        $container = $this->prophesize(ContainerInterface::class);
-        $pluginManager = new FooPluginManager($container->reveal(), ['services' => [
-            __CLASS__ => $this,
-        ]]);
-        $this->assertSame($container->reveal(), $pluginManager->getServiceLocator());
-        $this->assertTrue($pluginManager->has(__CLASS__));
-    }
-
-    public function invalidConstructorArguments()
-    {
-        return [
-            'true'       => [true],
-            'false'      => [false],
-            'zero'       => [0],
-            'int'        => [1],
-            'zero-float' => [0.0],
-            'float'      => [1.1],
-            'string'     => ['invalid'],
-            'array'      => [['services' => [__CLASS__ => $this]]],
-            'object'     => [(object) ['services' => [__CLASS__ => $this]]],
-        ];
-    }
-
-    /**
-     * @group migration
-     * @dataProvider invalidConstructorArguments
-     */
-    public function testPassingArgumentsOtherThanNullConfigOrContainerAsFirstConstructorArgRaisesException($arg)
-    {
-        $this->setExpectedException(InvalidArgumentException::class);
-        new FooPluginManager($arg);
-    }
 }