<?php
/**
 * Zend Framework (http://framework.zend.com/)
 *
 * @link      http://github.com/zendframework/zf2 for the canonical source repository
 * @copyright Copyright (c) 2005-2015 Zend Technologies USA Inc. (http://www.zend.com)
 * @license   http://framework.zend.com/license/new-bsd New BSD License
 */

namespace Zend\ServiceManager\Exception;

use Interop\Container\Exception\ContainerException;

<<<<<<< HEAD
=======
/**
 * Base exception for all Zend\ServiceManager exceptions.
 */
>>>>>>> 9f552aa5
interface ExceptionInterface extends ContainerException
{
}<|MERGE_RESOLUTION|>--- conflicted
+++ resolved
@@ -11,12 +11,9 @@
 
 use Interop\Container\Exception\ContainerException;
 
-<<<<<<< HEAD
-=======
 /**
  * Base exception for all Zend\ServiceManager exceptions.
  */
->>>>>>> 9f552aa5
 interface ExceptionInterface extends ContainerException
 {
 }